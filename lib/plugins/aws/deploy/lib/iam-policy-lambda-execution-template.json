{
<<<<<<< HEAD
  "IamPolicyLambdaExecution": {
    "Type": "AWS::IAM::Policy",
    "DependsOn": [
      "IamRoleLambdaExecution"
    ],
    "Properties": {
      "PolicyName": "",
      "PolicyDocument": {
        "Version": "2012-10-17",
        "Statement": [
          {
            "Effect": "Allow",
            "Action": [
              "logs:CreateLogGroup",
              "logs:CreateLogStream"
            ],
            "Resource": []
          },
          {
            "Effect": "Allow",
            "Action": [
              "logs:PutLogEvents"
            ],
            "Resource": []
          }
        ]
      },
      "Roles": [
=======
  "Type": "AWS::IAM::Policy",
  "Properties": {
    "PolicyName": "",
    "PolicyDocument": {
      "Version": "2012-10-17",
      "Statement": [
>>>>>>> c929f41b
        {
          "Effect": "Allow",
          "Action": [
            "logs:CreateLogGroup",
            "logs:CreateLogStream"
          ],
          "Resource": []
        },
        {
          "Effect": "Allow",
          "Action": [
            "logs:PutLogEvents"
          ],
          "Resource": []
        }
      ]
    },
    "Roles": [
      {
        "Ref": "[TO BE REPLACED]"
      }
    ]
  }
}<|MERGE_RESOLUTION|>--- conflicted
+++ resolved
@@ -1,41 +1,13 @@
 {
-<<<<<<< HEAD
-  "IamPolicyLambdaExecution": {
-    "Type": "AWS::IAM::Policy",
-    "DependsOn": [
-      "IamRoleLambdaExecution"
-    ],
-    "Properties": {
-      "PolicyName": "",
-      "PolicyDocument": {
-        "Version": "2012-10-17",
-        "Statement": [
-          {
-            "Effect": "Allow",
-            "Action": [
-              "logs:CreateLogGroup",
-              "logs:CreateLogStream"
-            ],
-            "Resource": []
-          },
-          {
-            "Effect": "Allow",
-            "Action": [
-              "logs:PutLogEvents"
-            ],
-            "Resource": []
-          }
-        ]
-      },
-      "Roles": [
-=======
   "Type": "AWS::IAM::Policy",
+  "DependsOn": [
+    "IamRoleLambdaExecution"
+  ],
   "Properties": {
     "PolicyName": "",
     "PolicyDocument": {
       "Version": "2012-10-17",
       "Statement": [
->>>>>>> c929f41b
         {
           "Effect": "Allow",
           "Action": [
