'use strict';

const AWS = require('aws-sdk');
const BbPromise = require('bluebird');
const HttpsProxyAgent = require('https-proxy-agent');
const url = require('url');
const chalk = require('chalk');
const _ = require('lodash');
const userStats = require('../../../utils/userStats');
const naming = require('../lib/naming.js');
const https = require('https');
const fs = require('fs');
const objectHash = require('object-hash');
const PromiseQueue = require('promise-queue');
const getS3EndpointForRegion = require('../utils/getS3EndpointForRegion');
const readline = require('readline');

const constants = {
  providerName: 'aws',
};

PromiseQueue.configure(BbPromise.Promise);

const impl = {
  /**
   * Determine whether the given credentials are valid.  It turned out that detecting invalid
   * credentials was more difficult than detecting the positive cases we know about.  Hooray for
   * whak-a-mole!
   * @param credentials The credentials to test for validity
   * @return {boolean} Whether the given credentials were valid
   */
  validCredentials: (credentials) => {
    let result = false;
    if (credentials) {
      if (
        ( // valid credentials loaded
          credentials.accessKeyId && credentials.accessKeyId !== 'undefined' &&
          credentials.secretAccessKey && credentials.secretAccessKey !== 'undefined'
        ) || (
          // a role to assume has been successfully loaded, the associated STS request has been
          // sent, and the temporary credentials will be asynchronously delivered.
          credentials.roleArn
        )
      ) {
        result = true;
      }
    }
    return result;
  },
  /**
   * Add credentials, if present, to the given results
   * @param results The results to add the given credentials to if they are valid
   * @param credentials The credentials to validate and add to the results if valid
   */
  addCredentials: (results, credentials) => {
    if (impl.validCredentials(credentials)) {
      results.credentials = credentials; // eslint-disable-line no-param-reassign
    }
  },
  /**
   * Add credentials, if present, from the environment
   * @param results The results to add environment credentials to
   * @param prefix The environment variable prefix to use in extracting credentials
   */
  addEnvironmentCredentials: (results, prefix) => {
    if (prefix) {
      const environmentCredentials = new AWS.EnvironmentCredentials(prefix);
      impl.addCredentials(results, environmentCredentials);
    }
  },
  /**
   * Add credentials from a profile, if the profile and credentials for it exists
   * @param results The results to add profile credentials to
   * @param profile The profile to load credentials from
   */
  addProfileCredentials: (results, profile) => {
    if (profile) {
      const params = { profile };
      if (process.env.AWS_SHARED_CREDENTIALS_FILE) {
        params.filename = process.env.AWS_SHARED_CREDENTIALS_FILE;
      }

      // Setup a MFA callback for asking the code from the user.
      params.tokenCodeFn = (mfaSerial, callback) => {
        const rl = readline.createInterface({ input: process.stdin, output: process.stdout });
        rl.question(`Enter MFA code for ${mfaSerial}: `, (answer) => {
          rl.close();
          callback(null, answer);
        });
      };

      const profileCredentials = new AWS.SharedIniFileCredentials(params);
      if (!(profileCredentials.accessKeyId
        || profileCredentials.sessionToken
        || profileCredentials.roleArn)) {
        throw new Error(`Profile ${profile} does not exist`);
      }

      impl.addCredentials(results, profileCredentials);
    }
  },
  /**
   * Add credentials, if present, from a profile that is specified within the environment
   * @param results The prefix of the profile's declaration in the environment
   * @param prefix The prefix for the environment variable
   */
  addEnvironmentProfile: (results, prefix) => {
    if (prefix) {
      const profile = process.env[`${prefix}_PROFILE`];
      impl.addProfileCredentials(results, profile);
    }
  },
};

class AwsProvider {
  static getProviderName() {
    return constants.providerName;
  }

  constructor(serverless, options) {
    this.naming = { provider: this };
    this.options = options;
    this.provider = this; // only load plugin in an AWS service context
    this.serverless = serverless;
    this.sdk = AWS;
    this.serverless.setProvider(constants.providerName, this);
    this.requestCache = {};
    this.requestQueue = new PromiseQueue(2, Infinity);
    // Store credentials in this variable to avoid creating them several times (messes up MFA).
    this.cachedCredentials = null;

    Object.assign(this.naming, naming);

    // Activate AWS SDK loggin
    if (process.env.SLS_DEBUG) {
      AWS.config.logger = this.serverless.cli;
    }

    // Use HTTPS Proxy (Optional)
    const proxy = process.env.proxy
      || process.env.HTTP_PROXY
      || process.env.http_proxy
      || process.env.HTTPS_PROXY
      || process.env.https_proxy;

    if (proxy) {
      AWS.config.httpOptions.agent = new HttpsProxyAgent(url.parse(proxy));
    }

    const ca = process.env.ca
      || process.env.HTTPS_CA
      || process.env.https_ca;

    let caCerts = [];

    if (ca) {
      // Can be a single certificate or multiple, comma separated.
      const caArr = ca.split(',');
      // Replace the newline -- https://stackoverflow.com/questions/30400341
      caCerts = caCerts.concat(caArr.map(cert => cert.replace(/\\n/g, '\n')));
    }

    const cafile = process.env.cafile
      || process.env.HTTPS_CAFILE
      || process.env.https_cafile;

    if (cafile) {
      // Can be a single certificate file path or multiple paths, comma separated.
      const caPathArr = cafile.split(',');
      caCerts = caCerts.concat(caPathArr.map(cafilePath => fs.readFileSync(cafilePath.trim())));
    }

    if (caCerts.length > 0) {
      const caOptions = {
        rejectUnauthorized: true,
        ca: caCerts,
      };
      // Update the agent -- http://docs.aws.amazon.com/sdk-for-javascript/v2/developer-guide/node-registering-certs.html
      AWS.config.httpOptions.agent = new https.Agent(caOptions);
    }

    // Configure the AWS Client timeout (Optional).  The default is 120000 (2 minutes)
    const timeout = process.env.AWS_CLIENT_TIMEOUT || process.env.aws_client_timeout;
    if (timeout) {
      AWS.config.httpOptions.timeout = parseInt(timeout, 10);
    }

    // Support deploymentBucket configuration as an object
    const provider = this.serverless.service.provider;
    if (provider && provider.deploymentBucket) {
      if (_.isObject(provider.deploymentBucket)) {
        // store the object in a new variable so that it can be reused later on
        provider.deploymentBucketObject = provider.deploymentBucket;
        if (provider.deploymentBucket.name) {
          // (re)set the value of the deploymentBucket property to the name (which is a string)
          provider.deploymentBucket = provider.deploymentBucket.name;
        } else {
          provider.deploymentBucket = null;
        }
      }
    }
  }

  /**
   * Execute an AWS request by calling the AWS SDK
   * @param {string} service - Service name
   * @param {string} method - Method name
   * @param {Object} params - Parameters
   * @param {Object} [options] - Options to modify the request behavior
   * @prop [options.useCache] - Utilize cache to retrieve results
   * @prop [options.region] - Specify when to request to different region
   */
  request(service, method, params, options) {
    const that = this;
    const credentials = _.cloneDeep(that.getCredentials());
    // Make sure options is an object (honors wrong calls of request)
    const requestOptions = _.isObject(options) ? options : {};
    const shouldCache = _.get(requestOptions, 'useCache', false);
    const paramsWithRegion = _.merge({}, params, {
      region: _.get(options, 'region'),
    });
    const paramsHash = objectHash.sha1(paramsWithRegion);
    const MAX_TRIES = 4;
    const persistentRequest = (f) => new BbPromise((resolve, reject) => {
      const doCall = (numTry) => {
        f()
          // We're resembling if/else logic, therefore single `then` instead of `then`/`catch` pair
          .then(resolve, e => {
            if (numTry < MAX_TRIES &&
              ((e.providerError && e.providerError.retryable) || e.statusCode === 429)) {
              that.serverless.cli.log(
                _.join([
                  `Recoverable error occurred (${e.message}), sleeping for 5 seconds.`,
                  `Try ${numTry + 1} of ${MAX_TRIES}`,
                ], ' ')
              );
              setTimeout(doCall, 5000, numTry + 1);
            } else {
              reject(e);
            }
          });
      };
      return doCall(0);
    });

    // Emit a warning for misuses of the old signature including stage and region
    // TODO: Determine calling module and log that
    if (process.env.SLS_DEBUG && !_.isNil(options) && !_.isObject(options)) {
      this.serverless.cli.log('WARNING: Inappropriate call of provider.request()');
    }

    // Support S3 Transfer Acceleration
    if (this.canUseS3TransferAcceleration(service, method)) {
      this.enableS3TransferAcceleration(credentials);
    }

    if (shouldCache) {
      const cachedRequest = _.get(this.requestCache, `${service}.${method}.${paramsHash}`);
      if (cachedRequest) {
        return BbPromise.resolve(cachedRequest);
      }
    }

    const request = this.requestQueue.add(() => persistentRequest(() => {
      if (options && !_.isUndefined(options.region)) {
        credentials.region = options.region;
      }
      const awsService = new that.sdk[service](credentials);
      const req = awsService[method](params);

      // TODO: Add listeners, put Debug statments here...
      // req.on('send', function (r) {console.log(r)});

      const promise = req.promise ? req.promise() : BbPromise.fromCallback(cb => {
        req.send(cb);
<<<<<<< HEAD
      })
      .catch(err => {
        let message = err.message !== null ? err.message : err.code;
=======
      });
      return promise.catch(err => {
        let message = err.message;
>>>>>>> dfb36b85
        if (err.message === 'Missing credentials in config') {
          const errorMessage = [
            'AWS provider credentials not found.',
            ' Learn how to set up AWS provider credentials',
            ` in our docs here: <${chalk.green('http://bit.ly/aws-creds-setup')}>.`,
          ].join('');
          message = errorMessage;
          userStats.track('user_awsCredentialsNotFound');
          // We do not want to trigger the retry mechanism for credential errors
          return BbPromise.reject(Object.assign(
            new this.serverless.classes.Error(message, err.statusCode),
            { providerError: _.assign({}, err, { retryable: false }) }
          ));
        }

        return BbPromise.reject(Object.assign(
          new this.serverless.classes.Error(message, err.statusCode),
          { providerError: err }
        ));
      });
    })
      .then(data => {
        const result = BbPromise.resolve(data);
        if (shouldCache) {
          _.set(this.requestCache, `${service}.${method}.${paramsHash}`, result);
        }
        return result;
      }));

    if (shouldCache) {
      _.set(this.requestCache, `${service}.${method}.${paramsHash}`, request);
    }

    return request;
  }

  /**
   * Fetch credentials directly or using a profile from serverless yml configuration or from the
   * well known environment variables
   * @returns {{region: *}}
   */
  getCredentials() {
    if (this.cachedCredentials) {
      // We have already created the credentials object once, so return it.
      return this.cachedCredentials;
    }
    const result = {};
    const stageUpper = this.getStage() ? this.getStage().toUpperCase() : null;

    // add specified credentials, overriding with more specific declarations
    impl.addCredentials(result, this.serverless.service.provider.credentials); // config creds
    if (this.serverless.service.provider.profile && !this.options['aws-profile']) {
      // config profile
      impl.addProfileCredentials(result, this.serverless.service.provider.profile);
    }
    impl.addEnvironmentCredentials(result, 'AWS'); // creds for all stages
    impl.addEnvironmentProfile(result, 'AWS');
    impl.addEnvironmentCredentials(result, `AWS_${stageUpper}`); // stage specific creds
    impl.addEnvironmentProfile(result, `AWS_${stageUpper}`);
    if (this.options['aws-profile']) {
      impl.addProfileCredentials(result, this.options['aws-profile']); // CLI option profile
    }
    result.region = this.getRegion();

    const deploymentBucketObject = this.serverless.service.provider.deploymentBucketObject;
    if (deploymentBucketObject && deploymentBucketObject.serverSideEncryption
      && deploymentBucketObject.serverSideEncryption === 'aws:kms') {
      result.signatureVersion = 'v4';
    }

    // Store the credentials to avoid creating them again (messes up MFA).
    this.cachedCredentials = result;
    return result;
  }

  canUseS3TransferAcceleration(service, method) {
    // TODO enable more S3 APIs?
    return service === 'S3'
      && ['upload', 'putObject'].indexOf(method) !== -1
      && this.isS3TransferAccelerationEnabled();
  }

  // This function will be used to block the addition of transfer acceleration options
  // to the cloudformation template for regions where acceleration is not supported (ie, govcloud)
  isS3TransferAccelerationSupported() {
    // Only enable s3 transfer acceleration for standard regions (non govcloud/china)
    // since those regions do not yet support it
    const endpoint = getS3EndpointForRegion(this.getRegion());
    return endpoint === 's3.amazonaws.com';
  }

  isS3TransferAccelerationEnabled() {
    return !!this.options['aws-s3-accelerate'];
  }

  isS3TransferAccelerationDisabled() {
    return !!this.options['no-aws-s3-accelerate'];
  }

  disableTransferAccelerationForCurrentDeploy() {
    delete this.options['aws-s3-accelerate'];
  }

  enableS3TransferAcceleration(credentials) {
    this.serverless.cli.log('Using S3 Transfer Acceleration Endpoint...');
    credentials.useAccelerateEndpoint = true;  // eslint-disable-line no-param-reassign
  }

  getValues(source, paths) {
    return paths.map(path => ({
      path,
      value: _.get(source, path.join('.')),
    }));
  }
  firstValue(values) {
    return values.reduce((result, current) => (result.value ? result : current), {});
  }

  getRegionSourceValue() {
    const values = this.getValues(this, [
      ['options', 'region'],
      ['serverless', 'config', 'region'],
      ['serverless', 'service', 'provider', 'region'],
    ]);
    return this.firstValue(values);
  }
  getRegion() {
    const defaultRegion = 'us-east-1';
    const regionSourceValue = this.getRegionSourceValue();
    return regionSourceValue.value || defaultRegion;
  }

  getProfileSourceValue() {
    const values = this.getValues(this, [
      ['options', 'profile'],
      ['serverless', 'config', 'profile'],
      ['serverless', 'service', 'provider', 'profile'],
    ]);
    const firstVal = this.firstValue(values);
    return firstVal ? firstVal.value : null;
  }
  getProfile() {
    return this.getProfileSourceValue();
  }

  getServerlessDeploymentBucketName() {
    if (this.serverless.service.provider.deploymentBucket) {
      return BbPromise.resolve(this.serverless.service.provider.deploymentBucket);
    }
    return this.request('CloudFormation',
      'describeStackResource',
      {
        StackName: this.naming.getStackName(),
        LogicalResourceId: this.naming.getDeploymentBucketLogicalId(),
      }
    ).then((result) => result.StackResourceDetail.PhysicalResourceId);
  }

  getDeploymentPrefix() {
    return this.serverless.service.provider.deploymentPrefix || 'serverless';
  }

  getStageSourceValue() {
    const values = this.getValues(this, [
      ['options', 'stage'],
      ['serverless', 'config', 'stage'],
      ['serverless', 'service', 'provider', 'stage'],
    ]);
    return this.firstValue(values);
  }
  getStage() {
    const defaultStage = 'dev';
    const stageSourceValue = this.getStageSourceValue();
    return stageSourceValue.value || defaultStage;
  }

  getAccountId() {
    return this.getAccountInfo()
      .then((result) => result.accountId);
  }

  getAccountInfo() {
    return this.request('STS', 'getCallerIdentity', {})
      .then((result) => {
        const arn = result.Arn;
        const accountId = result.Account;
        const partition = _.nth(_.split(arn, ':'), 1); // ex: arn:aws:iam:acctId:user/xyz
        return {
          accountId,
          partition,
          arn: result.Arn,
          userId: result.UserId,
        };
      });
  }

  /**
   * Get API Gateway Rest API ID from serverless config
   */
  getApiGatewayRestApiId() {
    if (this.serverless.service.provider.apiGateway
      && this.serverless.service.provider.apiGateway.restApiId) {
      return this.serverless.service.provider.apiGateway.restApiId;
    }

    return { Ref: this.naming.getRestApiLogicalId() };
  }

  getMethodArn(accountId, apiId, method, pathParam) {
    const region = this.getRegion();
    let path = pathParam;
    if (pathParam.startsWith('/')) {
      path = pathParam.replace(/^\/+/g, '');
    }
    return `arn:aws:execute-api:${region}:${accountId}:${apiId}/*/${method.toUpperCase()}/${path}`;
  }

  /**
   * Get Rest API Root Resource ID from serverless config
   */
  getApiGatewayRestApiRootResourceId() {
    if (this.serverless.service.provider.apiGateway
      && this.serverless.service.provider.apiGateway.restApiRootResourceId) {
      return this.serverless.service.provider.apiGateway.restApiRootResourceId;
    }
    return { 'Fn::GetAtt': [this.naming.getRestApiLogicalId(), 'RootResourceId'] };
  }

  /**
   * Get Rest API Predefined Resources from serverless config
   */
  getApiGatewayPredefinedResources() {
    if (!this.serverless.service.provider.apiGateway
      || !this.serverless.service.provider.apiGateway.restApiResources) {
      return [];
    }

    if (Array.isArray(this.serverless.service.provider.apiGateway.restApiResources)) {
      return this.serverless.service.provider.apiGateway.restApiResources;
    }

    if (typeof this.serverless.service.provider.apiGateway.restApiResources !== 'object') {
      throw new Error('REST API resource must be an array of object');
    }

    return Object.keys(this.serverless.service.provider.apiGateway.restApiResources)
      .map((key) => ({
        path: key,
        resourceId: this.serverless.service.provider.apiGateway.restApiResources[key],
      }));
  }

  getStackResources(next, resourcesParam) {
    let resources = resourcesParam;
    const params = {
      StackName: this.naming.getStackName(),
    };
    if (!resources) resources = [];
    if (next) params.NextToken = next;

    return this.request('CloudFormation',
      'listStackResources',
      params
    ).then((res) => {
      const allResources = resources.concat(res.StackResourceSummaries);
      if (!res.NextToken) {
        return allResources;
      }
      return this.getStackResources(res.NextToken, allResources);
    });
  }
}

module.exports = AwsProvider;<|MERGE_RESOLUTION|>--- conflicted
+++ resolved
@@ -273,15 +273,9 @@
 
       const promise = req.promise ? req.promise() : BbPromise.fromCallback(cb => {
         req.send(cb);
-<<<<<<< HEAD
-      })
-      .catch(err => {
-        let message = err.message !== null ? err.message : err.code;
-=======
       });
       return promise.catch(err => {
-        let message = err.message;
->>>>>>> dfb36b85
+        let message = err.message !== null ? err.message : err.code;
         if (err.message === 'Missing credentials in config') {
           const errorMessage = [
             'AWS provider credentials not found.',
