'use strict';

const BbPromise = require('bluebird');
const path = require('path');
const _ = require('lodash');

module.exports = {
  defaultExcludes: [
    '.git/**',
    '.gitignore',
    '.DS_Store',
    'npm-debug.log',
    'serverless.yml',
    'serverless.yaml',
    'serverless.json',
    '.serverless/**',
  ],

  getIncludes(include) {
    const packageIncludes = this.serverless.service.package.include || [];
    return _.union(packageIncludes, include);
  },

  getExcludes(exclude) {
    const packageExcludes = this.serverless.service.package.exclude || [];

    // add defaults for exclude
    return _.union(this.defaultExcludes, packageExcludes, exclude);
  },

  packageService() {
    this.serverless.cli.log('Packaging service...');
    let shouldPackageService = false;
    const allFunctions = this.serverless.service.getAllFunctions();
    const packagePromises = _.map(allFunctions, functionName => {
      const functionObject = this.serverless.service.getFunction(functionName);
      functionObject.package = functionObject.package || {};
      if (functionObject.package.disable) {
<<<<<<< HEAD
        this.serverless.cli.log('Packaging disabled for function: ' + functionName);
=======
        this.serverless.cli.log(`Packaging disabled for function: "${functionName}"`);
        return BbPromise.resolve();
      }
      if (functionObject.package.artifact) {
>>>>>>> 46ebdc75
        return BbPromise.resolve();
      }
      if (functionObject.package.individually || this.serverless.service
          .package.individually) {
        return this.packageFunction(functionName);
      }
      shouldPackageService = true;
      return BbPromise.resolve();
    });

    return BbPromise.all(packagePromises).then(() => {
      if (shouldPackageService && !this.serverless.service.package.artifact) {
        return this.packageAll();
      }
      return BbPromise.resolve();
    });
  },

  packageAll() {
    const exclude = this.getExcludes();
    const include = this.getIncludes();
    const zipFileName = `${this.serverless.service.service}.zip`;

    return this.zipService(exclude, include, zipFileName).then(filePath => {
      // only set the default artifact for backward-compatibility
      // when no explicit artifact is defined
      if (!this.serverless.service.package.artifact) {
        this.serverless.service.package.artifact = filePath;
        this.serverless.service.artifact = filePath;
      }
      return filePath;
    });
  },

  packageFunction(functionName) {
    const functionObject = this.serverless.service.getFunction(functionName);
    const funcPackageConfig = functionObject.package || {};

    // use the artifact in function config if provided
    if (funcPackageConfig.artifact) {
      const filePath = path.join(this.serverless.config.servicePath, funcPackageConfig.artifact);
      functionObject.package.artifact = filePath;
      return BbPromise.resolve(filePath);
    }

    // use the artifact in service config if provided
    if (this.serverless.service.package.artifact) {
      const filePath = path.join(this.serverless.config.servicePath,
        this.serverless.service.package.artifact);
      funcPackageConfig.artifact = filePath;
      return BbPromise.resolve(filePath);
    }

    const exclude = this.getExcludes(funcPackageConfig.exclude);
    const include = this.getIncludes(funcPackageConfig.include);
    const zipFileName = `${functionName}.zip`;

    return this.zipService(exclude, include, zipFileName).then(artifactPath => {
      functionObject.package = {
        artifact: artifactPath,
      };
      return artifactPath;
    });
  },
};<|MERGE_RESOLUTION|>--- conflicted
+++ resolved
@@ -36,14 +36,10 @@
       const functionObject = this.serverless.service.getFunction(functionName);
       functionObject.package = functionObject.package || {};
       if (functionObject.package.disable) {
-<<<<<<< HEAD
-        this.serverless.cli.log('Packaging disabled for function: ' + functionName);
-=======
         this.serverless.cli.log(`Packaging disabled for function: "${functionName}"`);
         return BbPromise.resolve();
       }
       if (functionObject.package.artifact) {
->>>>>>> 46ebdc75
         return BbPromise.resolve();
       }
       if (functionObject.package.individually || this.serverless.service
