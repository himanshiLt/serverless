'use strict';

const os = require('os');
const _ = require('lodash');
const BbPromise = require('bluebird');
const getServerlessConfigFile = require('../../utils/getServerlessConfigFile');
const jc = require('json-cycle');
const YAML = require('js-yaml');

class Print {
  constructor(serverless, options) {
    this.serverless = serverless;
    this.options = options || {};
    this.cache = {};

    this.commands = {
      print: {
        usage: 'Print your compiled and resolved config file',
        lifecycleEvents: [
          'print',
        ],
        options: {
          format: {
            usage: 'Print configuration in given format ("yaml", "json", "text"). Default: yaml',
          },
          path: {
            usage: 'Optional period-separated path to print a sub-value (eg: "provider.name")',
          },
          transform: {
            usage: 'Optional transform-function to apply to the value ("keys")',
          },
        },
      },
    };
    this.hooks = {
      'print:print': () => BbPromise.bind(this)
        .then(this.print),
    };
  }

  adorn(svc) {
    const service = svc;
    // service object treatment
    this.cache.serviceService = service.service;
    if (_.isObject(this.cache.serviceService)) {
      service.service = service.service.name;
      service.serviceObject = this.cache.serviceService;
    }
    // provider treatment and defaults
    this.cache.serviceProvider = service.provider;
    if (_.isString(this.cache.serviceProvider)) {
      service.provider = { name: this.cache.serviceProvider };
    }
    service.provider = _.merge({
      stage: 'dev',
      region: 'us-east-1',
<<<<<<< HEAD
      variableSyntax: '\\${([ ~:a-zA-Z0-9._\'",\\-\\/\\(\\)*]+?)}',
=======
      variableSyntax: '\\${([ ~:a-zA-Z0-9._@\'",\\-\\/\\(\\)]+?)}',
>>>>>>> 3489aed9
    }, service.provider);
  }
  strip(svc) {
    const service = svc;
    if (_.isObject(this.cache.serviceService)) {
      service.service = this.cache.serviceService;
      delete service.serviceObject;
    }
    if (_.isString(this.cache.serviceProvider)) {
      service.provider = this.cache.serviceProvider;
    } else { // is object
      if (!this.cache.serviceProvider.stage) {
        delete service.provider.stage;
      }
      if (!this.cache.serviceProvider.region) {
        delete service.provider.region;
      }
      if (this.cache.serviceProvider.variableSyntax) {
        service.provider.variableSyntax = this.cache.serviceProvider.variableSyntax;
      }
    }
  }
  print() {
    // #####################################################################
    // ## KEEP SYNCHRONIZED WITH EQUIVALENT IN ~/lib/classes/Variables.js ##
    // ##   there, see `populateService`                                  ##
    // ##   here, see below                                               ##
    // #####################################################################
    // ###################################################################
    // ## KEEP SYNCHRONIZED WITH EQUIVALENT IN ~/lib/classes/Service.js ##
    // ##   there, see `constructor` and `loadServiceFileParam`         ##
    // ##   here, see `strip` and `adorn`                               ##
    // ###################################################################
    // The *already loaded* Service (i.e. serverless.yml) is adorned with extras for use by the
    // framework and throughout its codebase.  We could try using the populated service but that
    // would require playing whack-a-mole on issues as changes are made to the service anywhere in
    // the codebase.  Avoiding that, this method must read the serverless.yml file itself, adorn it
    // as the Service class would and then populate it, reversing the adornments thereafter in
    // preparation for printing the service for the user.
    return getServerlessConfigFile(this.serverless.config.servicePath)
      .then((svc) => {
        const service = svc;
        this.adorn(service);
        // Need to delete variableSyntax to avoid self-matching errors
        this.serverless.variables.loadVariableSyntax();
        delete service.provider.variableSyntax; // cached by adorn, restored by strip
        this.serverless.variables.service = service;
        return this.serverless.variables.populateObject(service)
          .then((populated) => {
            let conf = populated;
            this.strip(conf);

            // dig into the object
            if (this.options.path) {
              const steps = this.options.path.split('.');
              for (const step of steps) {
                conf = conf[step];

                if (conf === undefined) {
                  return BbPromise.reject(
                    new this.serverless.classes.Error(`Path "${this.options.path}" not found`)
                  );
                }
              }
            }

            // apply an optional filter
            if (this.options.transform) {
              if (this.options.transform === 'keys') {
                conf = Object.keys(conf);
              } else {
                return BbPromise.reject(
                  new this.serverless.classes.Error('Transform can only be "keys"')
                );
              }
            }

            // print configuration in the specified format
            const format = this.options.format || 'yaml';
            let out;

            if (format === 'text') {
              if (_.isArray(conf)) {
                out = conf.join(os.EOL);
              } else {
                if (_.isObject(conf)) {
                  return BbPromise.reject(
                    new this.serverless.classes.Error('Cannot print an object as "text"')
                  );
                }

                out = String(conf);
              }
            } else if (format === 'json') {
              out = jc.stringify(conf, null, '  ');
            } else if (format === 'yaml') {
              out = YAML.dump(JSON.parse(jc.stringify(conf)), { noRefs: true });
            } else {
              return BbPromise.reject(
                new this.serverless.classes.Error('Format must be "yaml", "json" or "text"')
              );
            }

            this.serverless.cli.consoleLog(out);
            return BbPromise.resolve();
          });
      });
  }

}

module.exports = Print;<|MERGE_RESOLUTION|>--- conflicted
+++ resolved
@@ -54,11 +54,7 @@
     service.provider = _.merge({
       stage: 'dev',
       region: 'us-east-1',
-<<<<<<< HEAD
-      variableSyntax: '\\${([ ~:a-zA-Z0-9._\'",\\-\\/\\(\\)*]+?)}',
-=======
-      variableSyntax: '\\${([ ~:a-zA-Z0-9._@\'",\\-\\/\\(\\)]+?)}',
->>>>>>> 3489aed9
+      variableSyntax: '\\${([ ~:a-zA-Z0-9._@\'",\\-\\/\\(\\)*]+?)}',
     }, service.provider);
   }
   strip(svc) {
