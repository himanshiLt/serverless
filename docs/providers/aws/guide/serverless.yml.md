<!--
title: Serverless Framework - AWS Lambda Guide - Serverless.yml Reference
menuText: Serverless.yml
menuOrder: 15
description: A list of all available properties on serverless.yml for AWS
layout: Doc
-->

<!-- DOCS-SITE-LINK:START automatically generated  -->
### [Read this on the main serverless docs site](https://www.serverless.com/framework/docs/providers/aws/guide/serverless.yml)
<!-- DOCS-SITE-LINK:END -->

# Serverless.yml Reference

Here is a list of all available properties in `serverless.yml` when the provider is set to `aws`.

```yml
# serverless.yml

service: myService

frameworkVersion: ">=1.0.0 <2.0.0"

provider:
  name: aws
  runtime: nodejs4.3
  stage: dev # Set the default stage used. Default is dev
  region: us-east-1 # Overwrite the default region used. Default is us-east-1
  profile: production # The default profile to use with this service
  memorySize: 512 # Overwrite the default memory size. Default is 1024
  timeout: 10 # The default is 6
  deploymentBucket: com.serverless.${self:provider.region}.deploys # Deployment bucket name. Default is generated by the framework
  role: arn:aws:iam::XXXXXX:role/role # Overwrite the default IAM role which is used for all functions
  environment: # Service wide environment variables
    serviceEnvVar: 123456789
  apiKeys: # List of API keys to be used by your service API Gateway REST API
    - myFirstKey
    - ${opt:stage}-myFirstKey
    - ${env:MY_API_KEY} # you can hide it in a serverless variable
  stackTags: # Optional CF stack tags
   key: value
  iamRoleStatements: # IAM role statements so that services can be accessed in the AWS account
    -  Effect: 'Allow'
       Action:
         - 's3:ListBucket'
       Resource:
         Fn::Join:
           - ''
           - - 'arn:aws:s3:::'
           - Ref: ServerlessDeploymentBucket
  stackPolicy: # Optional CF stack policy. The example below allows updates to all resources except deleting/replacing EC2 instances (use with caution!)
    - Effect: Allow
      Principal: "*"
      Action: "Update:*"
      Resource: "*"
    - Effect: Deny
      Principal: "*"
      Action:
        - Update:Replace
        - Update:Delete
      Condition:
        StringEquals:
          ResourceType:
            - AWS::EC2::Instance

functions:
  usersCreate: # A Function
    handler: users.create # The file and module for this specific function.
    memorySize: 512 # memorySize for this specific function.
    timeout: 10 # Timeout for this specific function.  Overrides the default set above.
    role: arn:aws:iam::XXXXXX:role/role # IAM role which which will be used for this function
    environment: # Function level environment variables
      functionEnvVar: 12345678
    events: # The Events that trigger this Function
      - http: # This creates an API Gateway HTTP endpoint which can be used to trigger this function.  Learn more in "events/apigateway"
          path: users/create # Path for this endpoint
          method: get # HTTP method for this endpoint
          cors: true # Turn on CORS for this endpoint, but don't forget to return the right header in your response
          private: true # Requires clients to add API keys values in the `x-api-key` header of their request
          authorizer: # An AWS API Gateway custom authorizer function
            name: authorizerFunc # The name of the authorizer function (must be in this service)
            arn:  xxx:xxx:Lambda-Name # Can be used instead of name to reference a function outside of service
            resultTtlInSeconds: 0
            identitySource: method.request.header.Authorization
            identityValidationExpression: someRegex
      - s3:
          bucket: photos
          event: s3:ObjectCreated:*
          rules:
            - prefix: uploads/
            - suffix: .jpg
      - schedule:
          rate: rate(10 minutes)
          enabled: false
          input:
            key1: value1
            key2: value2
            stageParams:
              stage: dev
      - sns:
          topicName: aggregate
          displayName: Data aggregation pipeline
      - stream:
          arn: arn:aws:kinesis:region:XXXXXX:stream/foo
          batchSize: 100
          startingPosition: LATEST
          enabled: false
<<<<<<< HEAD
      - iot:
          rule:
            sql: "SELECT * FROM 'some_topics'"
            enabled: true
=======
      - alexaSkill
>>>>>>> e7e1679c

# The "Resources" your "Functions" use.  Raw AWS CloudFormation goes in here.
resources:
  Resources:
    usersTable:
      Type: AWS::DynamoDB::Table
      Properties:
        TableName: usersTable
        AttributeDefinitions:
          - AttributeName: email
            AttributeType: S
        KeySchema:
          - AttributeName: email
            KeyType: HASH
        ProvisionedThroughput:
          ReadCapacityUnits: 1
          WriteCapacityUnits: 1
  # The "Outputs" that your AWS CloudFormation Stack should produce.  This allows references between services.
  Outputs:
    UsersTableArn:
      Description: The ARN for the User's Table
      Value:
        "Fn::GetAtt": [ usersTable, Arn ]
      Export: ${self:service}:${opt:stage}:UsersTableArn # see Fn::ImportValue to use in other services and http://docs.aws.amazon.com/AWSCloudFormation/latest/UserGuide/outputs-section-structure.html for documentation on use.
```<|MERGE_RESOLUTION|>--- conflicted
+++ resolved
@@ -105,14 +105,11 @@
           batchSize: 100
           startingPosition: LATEST
           enabled: false
-<<<<<<< HEAD
+      - alexaSkill
       - iot:
           rule:
             sql: "SELECT * FROM 'some_topics'"
             enabled: true
-=======
-      - alexaSkill
->>>>>>> e7e1679c
 
 # The "Resources" your "Functions" use.  Raw AWS CloudFormation goes in here.
 resources:
